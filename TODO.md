
# Action Items

## Bugs

+ [x] Sizes map is not bring respected when add/prune records, need to add test in TestAttatchments() then fix
+ [x] Missing test for getAttachmentList() which translates the map[string]interface{} to an array of Attachment
+ [x] Need an AttachFile that will support reading a buffer for eprinttools support


## Next (prep for v1.0.0)

<<<<<<< HEAD
+ [ ] Need cli option to filter out `_Key` and `_Attachments` of read result
=======
+ [ ] Need optional wrapping filter function to return object without `_Keys` and `_Attachments` attributes
+ [ ] Need semver.IncPatch(), semver.IncMinor(), semver.IncMajor() functions so we can auto increment version numbers easily
>>>>>>> f888c02e
+ [x] Remove dependency on Blevesearch
    + we will be moving forward with Lunr
+ [x] Refactor grids to be an array of objects in frames
+ [x] Refactor attachments from tarball use`a semver sub
      directory scheme
+ [ ] Create a attachment migration Python script example
    + Read out the jsonObject
    + Find the tarball and untar the listed files into a temp directory
    + For each untared file use dataset attach to attach it back onto object.
+ [x] Remove bucket layout code
+ [x] Improve collection.json with the following additional fields
    + [x] Collection name
    + [x] Collection description set via Namaste
    + [x] Date/time init was run creating collection
+ [ ] Document GSheet cell length limitations and how that impact sync-send
+ [ ] Need How-to covering key sort/filter and frame sort/filter plus limitations
    + [ ] Missing documentation for filtering/sorting keys for Python package
+ [ ] Confirm all documentation is current before v1.0.0 release
+ [ ] Confirm consensus on the release version v1.0.0 


## Roadmap (v2.0.0)

+ [ ] Switch from Bleve to Lunr indexes and search
+ [ ] Switch go go-cloud over our storage.go module
+ [ ] add *publish* command to generate index.md, index.html
    + [ ] Generate codemeta.json based on collection and any Namaste in collection folder
        + https://codemeta.github.io/terms 
    + [ ] Generate Lunr indexes for each frame
    + [ ] Generate a index.md based on codemata.json, namaste, and collection.json
    + [ ] Generate a index.html based on index.md plus a Lunrjs search
        + needs to support aggregate as well as selectable indexes
+ [ ] add *archive* command would do a *publish* then archive the collection
    + support adding relevant Namaste for preservation
    + archive should be suitable for ingesting in preservation systems
        + e.g. create tar, bag or web archive formatted instance
+ [ ] Make check and repair work in cloud storage
    + [ ] storage package should use go-cloud instead of individual SDKs
    + [ ] need a working file walker for S3 and GS storage ...
    + [ ] confirm check for s3:// collections
    + [ ] confirm repair for s3:// collections
    + [ ] confirm migrate for s3:// collections
+ [ ] datasetd - a deamon for an http/https service for accessing dataset collections with support for multi-user public or restricted collections
+ [ ] Add Experimental Julia _dataset_ module for script collection management in Julia 
+ [ ] Add Experimental R _dataset_ module for scripting collection management in R
+ [ ] Add Experimental PHP _dataset_ module for script collection management in PHP 
+ [ ] sparql cli interface for searching collection
    - support JSON-LD for cross collection integration

## Someday, Maybe

+ [ ] Remove dependency on github.com/caltechlibrary/tmplfn
+ [ ] Evaludate JMESPath as replacement/augmentation to dot path 
+ [ ] Add some additional metadata fields
    + [ ] version control on/off for attachments (we could verison via Subversion or git depending...)
    + [ ] Date/time repair was done
    + [ ] Date/time clone was executed as well as basename name of cloned
        + [ ] clone should include info about where it was cloned from
+ [ ] Documentation updates
    - Write up spec for storage indicating where it relates to other approaches (e.g. datacrate, bagit, Oxford Common File Layout, dflat, redd, pairtree)
+ [ ] Consider implementing Sword importer(s)/exporter(s) (v3? when spec is settled)
+ [ ] Consider implementing an EPrint 3.x importer/exporter
+ [ ] `dataset index-frame COLLECTION_NAME FRAME_NAME INDEX_NAME` - generate a Lunrjs or Bleve Index for search
+ [ ] `dataset ccreate COLLECTION_NAME FRAME_NAME CRATE_NAME` - generate a [datacreate](http://ptsefton.com/2017/10/19/datacrate.htm) from a collection for given keys
+ [ ] Implement a wrapping logger that takes a verboseness level for output (e.g. 0 - quiet, 1 progress messages, 2 warnings, errors should always show)
+ [ ] dataset explorer tool, possibly electron base for single user exploration of dataset collections
    - Browser based for UI, localhost restrict server for interacting with file system
    - Interactively build up of command strings, display results and saving off commands to runnable Bash scripts
    - Support importing datasets from s3:// and gs:// to local disc for interactive work
+ [ ] Integrate lunrjs and an index.html file into the root folder of a collection, this could be used to provide a web browser read interface to the collection without installing dataset itself.
+ [ ] Depreciate _dsindexer_ in favor of Bleve native cli
+ [ ] Memory consumption is high for attaching, figure out how to improve memory usage
    - Currently the attachment process generates the tar ball in memory rather than a tmp file on disc
    - for each attached filename process as stream instead of ioutil.ReadFile() and ioutil.ReadAll()
    - for size info, call Stats first to get the filesize to include in tarball header
+ [ ] Migrate export functions into an appropriate sub-packages (e.g. like how subpackages work in Bleve)
+ [ ] Move indexes and definitions into folder with collection.json
+ [ ] Add support for https:// based datasets (in addition to local disc and s3://)
+ [ ] Inaddition to UUID, add support for ULID (https://github.com/oklog/ulid) or provide an option for using ulid instead of uuid
+ [ ] VCARD and VCAL importer
+ [ ] Should the keymap in collection.json be a separate file(s)?
+ [ ] optional strageties for including arrays in a single column of CSV output
    - provide a hint for eaching express such as quoted comma delimited list, semi-column delimited list, pipe delimited list, etc.
+ [ ] Bug? Need to include optional stimmers (e.g. search for Adventure should also spot Adventures)
+ [ ] Improve internal stringToGeoPoint support a few more string notations of coordinates
    + [ ] N35.0000,W118.0000 or S35.000,E118.000
    + [ ] slice notation (GeoJSON) with longitude as cell 0, latitude as cell 1
+ [ ] take KeyMap out of collection.json so collection.json is smaller
    - support for segmented key maps (to limit memory consuption for very large collections)
+ [ ] dsbagit would generate a "BagIt" bag for preservation of collection objects
+ [ ] OAI-PMH importer to prototype iiif service based on Islandora content driven by a dataset collection
+ [ ] RSS importer (example RSS as JSON: http://scripting.com/rss.json)
+ [ ] OPML importer
- dataset "versioning" support via something like libgit2


## Completed

+ [x] ValueRenderOption("FORMULA") is wrong given the newer option of `UNFORMATED_VALUE`
+ [x] Sort out cross compiling libdataset shared library for Python module
+ [x] sync command needs to be implemented for csv based tables
+ [x] sync command needs to be implemented for GSheet based tables
+ [x] grids seem to only work on buckets not pairtree, why?
    + if pairtree grid failes with an error message about buckets or returns nothing
+ [x] fixed: Namaste isn't being written to on repair
+ [x] Evaluate adding namaste verb for collections
    - `dataset who COLLECT_NAME "Doiel, R. S."`
    - namaste feilds should be added in collection.json too
+ [x] We have a regression in support S3 buckets, the AWS Bucket name isn't being saved in the "store" object
    + [x] confirm init for s3:// collections
+ [x] Add the ability to create a grid (array or records) with selected fields (e.g. `dataset -key-list=my.keys my.ds grid '.pub_date' '.title' '.authors'`), each contains the specific dotpath listed, be helpful to be able to read in from Python and leverage its sorting abilities
+ [x] Consider changing from aa-zz round robin buckets to a [pairtree](https://confluence.ucop.edu/display/Curation/PairTree) as buckets per OCFL
+ [x] Sync: When you add columns to Spreadsheet in Frame need to make sure the order is consistent and update the Header row to reflect it.
+ [x] Repair/check should work on S3 and Google Cloud Storage
    + needs testing
+ [x] A raw pairtree is being generated in the repo directory by test!
+ [x] Implement Buckets to Pair migration option
+ [x] Evaluate switching from aa to zz buckets to pairtree ppath under data
    + [x] Repair/check should handle old and new file layout (e.g. moving buckets to pairtree on upgrade) 
    + [x] Evaluate moving JSON object from [ID].json to [ID].json
    + [x] Evaluate moving "attachments" into a [collection_name]/[pairtree]/[ID]/[relative path for objects] (i.e. drop making tar balls) 
+ [x] If collections.json is missing layouts and buckets exists then type get set to BUCKETS_LAYOUT
+ [x] Implement repair and anlaysis for PAIRTREEs
+ [x] Moving object tree out of "data", leave "data" empty to be compatible with other bagit tools
+ [x] Evaluate moving buckets into a "payload" (i.e. "data") folder for easier Bagging
+ [x] Added namaste type and when on dataset init
+ [x] Fix attachment handling so listing attachment names are fast (move out of tarball and save as a subdirectory using ID as name)
+ [x] Add clone verb to _dataset_ command, clone will copy a repository if the -sample option is used it will copy a sample of the source repository if two destination repositories are provided and sample is choosen then the first will contain the sample (training set) and second records not included in the first (the test set)
+ [x] change dataset join update to dataset join append
+ [x] Merge _dsfind_ and _dsindexer_ into _dataset_ command
+ [x] Normalize Create, Read, Update to have CreateJSON, ReadJSON, UpdateJSON counter parts for working with non-map[string]interface{} objects
+ [x] Create an experimental Python native module for dataset package
+ [x] In _dsindexer_ 'delete' remove one or more records from an index using record ids
    - An array of ids should work as a batch delete
+ [x] Document creating/managing indexes using the Bleve native cli
+ [x] Update dataset documentation to use Bleve's JSON definitions for indexes
+ [x] Update demos to use Bleve's JSON definitions for indexes
+ [x] Re-write docs for JSON index definitions
+ [x] Re-write demos for JSON index definitions
+ [x] Re-write examples for JSON index definitions
+ [x] Re-write how-to for JSON index definitions
+ [x] Evaluate adding automatic Lunrjs index support for collections
+ [x] In _dsindexer_ adopt JSON map compatible with  `bleve create INDEX_NAME -m INDEX_DEF`
+ [x] In _dsindexer_ 'add' to add/update one or more records in an existing index
    - An array of objects should work as a Batch update
+ [x] Remove automated metadata for `_Attachments` when removing attachments from a JSON document
+ [x] Attachment metaphor still needs better alignment with idiomatic go
    + [x] AttachFile should be implemented with an io.Writer interface
+ [x] If you _dataset delete KEY_ it fails to remove any attachments before deleting the JSON file
+ [x] if you _dataset detach KEY_ a stale _Attachments remain
+ [x] _dataset_ collection records only store "objects" (e.g. start and end with curly brackets) rather than allow Arrays
+ [x] Add automatic metadata fields for `_Key` when creating a new JSON document in a collection
+ [x] Add automatic metadata field for `_Attachments` when attaching a file to a JSON document
+ [x] Use automated metadata when asking for list of attached files, e.g. `_Attachments` for a JSON document
+ [x] In _dsfind_ Add `-sample N` option
+ [x] -nl line should be defaulted to true in dataset
+ [x] -nl line should be defaulted to true in dsfind
+ [x] -nl line should be defaulted to true in dsindexer
+ [x] Migrate the cli funciton in _dsindexer_ to package level
+ [x] Migrate cli functions in _dsfind_ to package level
+ [x] Migrate cli functions in _dataset_ to package level
+ [x] Attachment listings are slow
    - Add an `_Attachments` attribute to _dataset_ document with metadata about the attached file
+ [x] dataset -p read ... doesn't indent JSON output
+ [x] In _dataset keys_ Add `-sample N` option
+ [x] -help isn't showing help topics, -help sample isn't showing the sample help page.
+ [x] 'dataset keys FILTER' should emit keys as they are found to match rather then be processed as a group (unless we're sorting)
+ [x] `dataset list` should return a list (JSON array) of keys, missing keys should be ignore, if no keys then an empty list should be returned
+ [x] Behavior of -timeout, -wait seem wrong in practice, on some cli when you want to explicitly read from stdin you pass a hyphen to -input or -i.
+ [x] dataset attachements error:  Renaming can produce a cross device link error for the tarballs, the code uses a rename to "move" the file, need to implement it as copy and delete if we have this error
    - fixed error is storage package, line 77 fs.go was using a os.Rename() with out handling the error directly.
+ [x] "keys" should support a single level sort of a dotpath that resolves to a simple JSON type (e.g. int, float or string)
+ [x] "read" should accept a list of keys and produce an ordered list of JSON list of records
+ [x] "keys" could accept an existing list of keys to provide a sub-select like feature when combined with filter and order expressions
+ [x] "count" should accept a filter to support sub counts
+ [x] "keys" should be extended to accept a filter 
+ [x] "filter" should support RegEx matching, e.g. `(match "*.md$" .filenames[:])`
    - add this support via tmplfn package
+ [x] Add composite fields to indexes by leveraging text templates to modify JSON structure
+ [x] Add template defined format support 
    - currently required templates are page.tmpl (for HTML page), include.tmpl (for HTML includable output)
+ [x] Add filter aware CSV export
+ [x] Add filter aware value list extraction (e.g. all the unique orcids in a collection of authors data)
+ [x] Depreciate select commands in favor of filter, export and extract
+ [x] Add a filter function to support listing keys for records where the filter evaluates to true
    - Use the pipeline filters available in Go's text templates's if clause
+ [x] Add _haskey_ for a fast check if the key exists (look inside collections.json/keys.json only)
+ [x] Add option for batch indexing in dsindexer
+ [x] Reconfigure Makefile to build individual releases for each supported platform
+ [x] Merge results.tmpl changes into defaults from dr2
+ [x] when adding a fielded search in default templates the query string breaks the HTML of the query input form
    - double quotes make <input ... value="{{- . -}}" ...> break
    	- is it better to just have query field be a textarea, or use the urlencode/urldecode functions from tmplfn
+ [x] implement a repair collection command that would allow replacing/re-creating collection.json and keys.json based on what is discovered on disc
    - `dataset repair COLLECTION_NAME` would rescan the disc or s3 bucket and write a new keys.json and collection.json
    - Should also serve as a means to update a collection from one version of dataset to another
+ [x] idxFields work for single indexes but fail on multiple indexes in an Alias, find a workaround
+ [x] Add check to make sure page.tmpl and include.tmpl are available, if not use the ones from defaults
+ [x] Add support for indexing arrays values and objects in index definitions
    + [x] code 
    + [x] test
+ [x] add Bleve search support to dataset
    + [x] paging options (starting from/to, all records)
        + [x] add option to return all results
    + [x] default search would return IDS
    + [x] detailed indexing should be configurable including which fields on a list of dotpaths and options
    + [x] search results should be able to merge multiple indexes
    + [x] sortable result options (e.g. sort by ascending,descending fields)
    + [x] output should support returning only ids 
    + [x] alternate output formats (e.g. JSON arrays, select lists, CSV exports)
        + [x] JSON output
        + [x] CSV output
        + [x] id only list
    + [x] handle specific typed data like dates and geo cordinates in index definition
        + [x] look at using dataset JSONDencode rather than json.Unmashal so numbers aren't all treated as float64
        + [x] think about handling common date formatting for indexing and query
        + [x] test GeoCoding and Sort in Bleve
+ [x] add a _import_ verb to dataset where a single file can be rendered as many dataset records (e.g. spreadsheet rows as JSON objects)
    - syntax like `dataset import csv_filename [column number to use for key value]`
+ [x] integrate support for storing dataset collections in AWS S3
    + [x] figure out how to handle attachments with AWS S3 (e.g. download tar to temp file then work with it?)
    + [x] dataset init s3://.... is not showing the correct export value
    + [x] confirm I can perform all CRUD options on JSON blobs and attachments
    + [x] confirm I can get a list of attachments back
    + [x] confirm I can update attachments
    + [x] confirm I can delete individual attachments
    + [x] confirm I can delete all attachments
    + [x] update docs, examples and how to for using AWS S3
+ [x] support "attaching" non-JSON files to JSON record
    + [x] `dataset attach KEY FILENAME_LIST` would tar up FILENAME_LIST and place it next to the JSON record
    + [x] `dataset attachments KEY` returns a list of the tarballs content
    + [x] `dataset detach KEY` would remove the tarball from JSON record
    + [x] `dataset detach KEY FILENAME_LIST` would remove the selected file from tarball
    + [x] `dataset get KEY` get returns all the files in tarbal
    + [x] `dataset get KEY FILENAME_LIST` would return specific files from tarball
+ [x] add verbose option for importing CSV file, for large files it would be nice to see activity
+ [x] keys.json and collection.json's keymap are empty in some cases
    + [x] check dataset
    + [x] check cait usage
    + [x] check epgo usage
+ [x] dstocsv would take a select list and a list of "column name/dot path" pairs or a list of dot paths writing the results into a CSV file
    - header line would be optional 
    - dot paths that point at array, objects would be joined with a multi-value delimiter based on type 
    - mult-value delimiters would be configurable indepentantly
        - a object k/v might be delimited by colon which each pair delimited by newline
        - an array might be delimited by a pipe or semi-colon
    - optional filter for specific JSON documents to flatten
+ [x] Titles don't seem to sort in deployment, triage problem - is it index definition or faulty search implementation?
+ [x] Add support for gs:// Google cloud storage as an alternative to disc and s3://
+ [x] Add Google Sheet import based on existing CSV import code
+ [x] Add Google Sheet export based on existing CSV export code
+ [x] dataset count to return a count of records
+ [x] Bleve search support for dataset
    + [x] integrate batch indexing to speed things up
    + [x] generate a select list from search results
+ [x] prototype what a web service might look like for a dataset collection (including search)
    + [x] template HTML results and search forms
    + [x] support static pages in site
    + [x] evaluate including SparQL support
+ [x] Titles don't seem to sort in deployment, triage problem - is it index definition or faulty search implementation?
+ [x] Add Google Sheet import based on existing CSV import code
+ [x] Add Google Sheet export based on existing CSV export code
+ [x] dataset count to return a count of records
+ [x] collection.Create() will replace an existing record. What do I want to want to do a Join style update instead of a replace? 
+ [x] Add support for gs:// Google cloud storage as an alternative to disc and s3://
+ [x] convert extract, etc to work on streams so we can leverage pipelines more effeciently
+ [x] Repair and check will fail on S3/Google Cloud Storage without warning or reason why it is failing
    - Add an error message or implementing repair and check for s3:// and gs:// storage systems
+ [x] _dsfind_ Implement simple field filters using a prefix notation (e.g. (and (gt pubDate "2017-06-01") (eq (has .authors_family[:] "Doiel") true)))
    + [x] explore using templates as filters for select lists and the like
    + [x] implement select lists that save results as CSV files (sorting then could be off loaded
+ [x] implementing select lists as CSV files using Go's encoding/csv package 
+ [x] Add Python3 _dataset_ module for scripting collection management in Python3
+ [x] Drop uuid integration for import/export
+ [x] Mark _indexer_, _deindexer_ and _find_ experimental features
+ [x] Remove extract as it is easier to filter via Python and grids or frames
+ [x] source collection, isn't being respected when using the -c, -collection option for collections that aren't s3, google cloud or `*.ds` in v0.0.39
    + collection detection should check for the collection.json document
    + namaste type
    + Use storage.StoreType() to determine type info from path<|MERGE_RESOLUTION|>--- conflicted
+++ resolved
@@ -10,12 +10,8 @@
 
 ## Next (prep for v1.0.0)
 
-<<<<<<< HEAD
-+ [ ] Need cli option to filter out `_Key` and `_Attachments` of read result
-=======
-+ [ ] Need optional wrapping filter function to return object without `_Keys` and `_Attachments` attributes
++ [ ] Need cli option/wrapping func to filter out `_Key` and `_Attachments` of read result
 + [ ] Need semver.IncPatch(), semver.IncMinor(), semver.IncMajor() functions so we can auto increment version numbers easily
->>>>>>> f888c02e
 + [x] Remove dependency on Blevesearch
     + we will be moving forward with Lunr
 + [x] Refactor grids to be an array of objects in frames
