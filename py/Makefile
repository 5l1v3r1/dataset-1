--- conflicted
+++ resolved
@@ -39,16 +39,8 @@
 build: dataset/$(LIB_NAME)$(EXT)
 	python3 setup.py build
 
-<<<<<<< HEAD
-$(LIB_NAME)$(EXT): ../libdataset/$(LIB_NAME).go
-	go build -buildmode=c-shared -o "$(LIB_NAME)$(EXT)" "../libdataset/$(LIB_NAME).go"
-
-test: $(LIB_NAME)$(EXT)
-	python3 dataset_test.py
-=======
-dataset/$(LIB_NAME)$(EXT): $(LIB_NAME).go
-	go build -buildmode=c-shared -o "dataset/$(LIB_NAME)$(EXT)" "$(LIB_NAME).go"
->>>>>>> 6eb0ac5e
+dataset/$(LIB_NAME)$(EXT): ../libdataset/$(LIB_NAME).go
+	go build -buildmode=c-shared -o "dataset/$(LIB_NAME)$(EXT)" "../libdataset/$(LIB_NAME).go"
 
 clean:
 	if [ -f "MANIFEST" ]; then rm MANIFEST; fi
@@ -63,17 +55,12 @@
 	if [ -d "test_index.bleve" ]; then rm -fR "test_index.bleve"; fi
 	if [ -d "__pycache__" ]; then rm -fR "__pycache__"; fi	
 
-<<<<<<< HEAD
-release: $(LIB_NAME)$(EXT)
-	go build -buildmode=c-shared -o "$(LIB_NAME)$(EXT)" "../libdataset/$(LIB_NAME).go"
-=======
 test: clean dataset/$(LIB_NAME)$(EXT)
 	python3 dataset_test.py
 
 release: clean dataset/$(LIB_NAME)$(EXT)
 	go build -buildmode=c-shared -o "dataset/$(LIB_NAME)$(EXT)" "$(LIB_NAME).go"
 	python3 setup.py sdist
->>>>>>> 6eb0ac5e
 	mkdir -p ../dist
 	cp -v dist/$(PROJECT)-$(VERSION).tar.gz "../dist/py3-$(PROJECT)-$(VERSION)-$(OS)-$(ARCH).tar.gz"
 
